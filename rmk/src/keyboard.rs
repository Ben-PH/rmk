--- conflicted
+++ resolved
@@ -132,13 +132,11 @@
     /// Timer which records the timestamp of key changes
     pub(crate) timer: [[Option<Instant>; ROW]; COL],
 
-<<<<<<< HEAD
     /// Record the timestamp of last release
     last_release: (KeyEvent, bool, Option<Instant>),
-=======
+
     /// Options for configurable action behavior
     behavior: BehaviorConfig,
->>>>>>> 476009a5
 
     /// One shot modifier state
     osm_state: OneShotState<ModifierCombination>,
@@ -178,7 +176,6 @@
             keymap,
             sender,
             timer: [[None; ROW]; COL],
-<<<<<<< HEAD
             last_release: (
                 KeyEvent {
                     row: 0,
@@ -188,9 +185,7 @@
                 false,
                 None,
             ),
-=======
             behavior,
->>>>>>> 476009a5
             osm_state: OneShotState::default(),
             osl_state: OneShotState::default(),
             unprocessed_events: Vec::new(),
@@ -318,7 +313,6 @@
             }
         }
 
-<<<<<<< HEAD
         // Record release of current key, which will be used in tap/hold processing
         if !key_event.pressed {
             // Check key release only
@@ -330,11 +324,11 @@
             }
             // Record the last release event
             self.last_release = (key_event, is_mod, Some(Instant::now()));
-=======
+        }
+        
         // Tri Layer
         if let Some(ref tri_layer) = self.behavior.tri_layer {
             self.keymap.borrow_mut().update_tri_layer(tri_layer);
->>>>>>> 476009a5
         }
     }
 
